--- conflicted
+++ resolved
@@ -93,6 +93,7 @@
     """Get basic weather metrics for frontend landing page"""
     try:
         # Default location (can be made configurable)
+        default_location = request.args.get('location', 'Athlone')
         default_location = request.args.get('location', 'Athlone')
         current_time = datetime.now().strftime('%Y-%m-%d %H:%M:%S')
         
@@ -230,21 +231,8 @@
             predictions = {k: round(float(v), 2) if hasattr(v, 'item') else v for k, v in predictions.items()}
         
         # Generate response using Output Agent
-<<<<<<< HEAD
         result = output_agent.analyze_predictions(predictions, extracted_params, lat, lon, location_name)
         
-=======
-        result = output_agent.analyze_predictions(predictions, extracted_params)
-
-        # Add coordinates and location to metadata
-        if coords:
-            result['metadata']['coordinates'] = {'lat': lat, 'lon': lon}
-            result['metadata']['location'] = location_name
-        else:
-            result['metadata']['coordinates'] = {'lat': 40.7128, 'lon': -74.0060}
-            result['metadata']['location'] = location_name
-
->>>>>>> 44e827c6
         app.logger.info(f"Final response: {result}")
         app.logger.info("=== Request Processing Completed ===")
 
